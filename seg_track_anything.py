--- conflicted
+++ resolved
@@ -8,10 +8,6 @@
 import gc
 import imageio
 from scipy.ndimage import binary_dilation
-<<<<<<< HEAD
-
-=======
->>>>>>> 0379de3c
 
 def save_prediction(pred_mask,output_dir,file_name):
     save_mask = Image.fromarray(pred_mask.astype(np.uint8))
@@ -109,10 +105,6 @@
             ret, frame = cap.read()
             if not ret:
                 break
-<<<<<<< HEAD
-
-=======
->>>>>>> 0379de3c
             frame = cv2.cvtColor(frame,cv2.COLOR_BGR2RGB)
             if frame_idx == 0:
                 pred_mask = segtracker.seg(frame)
@@ -143,15 +135,6 @@
             frame_idx += 1
         cap.release()
         print('\nfinished')
-
-<<<<<<< HEAD
-    if io_args['save_video']:
-        out.release()
-        print("\n{} saved".format(io_args['output_video']))
-    # save a gif
-    imageio.mimsave(io_args['output_gif'],pred_list,fps=fps)
-    print("{} saved".format(io_args['output_gif']))
-=======
     ######################
     # Visualization
     ######################
@@ -182,7 +165,6 @@
     cap.release()
     print("\n{} saved".format(io_args['output_video']))
     print('\nfinished')
->>>>>>> 0379de3c
     
     # save colorized masks as a gif
     imageio.mimsave(io_args['output_gif'],pred_list,fps=fps)
@@ -191,7 +173,6 @@
     # zip predicted mask
     os.system(f"zip -r ./assets/{video_name}_pred_mask.zip {io_args['output_mask_dir']}")
     
-<<<<<<< HEAD
     return io_args["output_video"], f"./assets/{video_name}_pred_mask.zip"
 
 
@@ -302,11 +283,3 @@
 
 
     return io_args['output_video'], f"./assets/{video_name}_pred_mask.zip"
-=======
-    # manually release memory (after cuda out of memory)
-    del segtracker
-    torch.cuda.empty_cache()
-    gc.collect()
-
-    return io_args["output_video"], f"./assets/{video_name}_pred_mask.zip"
->>>>>>> 0379de3c
